--- conflicted
+++ resolved
@@ -38,6 +38,7 @@
         Me.FileToolStripMenuItem = New System.Windows.Forms.ToolStripMenuItem()
         Me.OpenADMXFolderToolStripMenuItem = New System.Windows.Forms.ToolStripMenuItem()
         Me.OpenADMXFileToolStripMenuItem = New System.Windows.Forms.ToolStripMenuItem()
+        Me.SetADMLLanguageToolStripMenuItem = New System.Windows.Forms.ToolStripMenuItem()
         Me.CloseADMXWorkspaceToolStripMenuItem = New System.Windows.Forms.ToolStripMenuItem()
         Me.OpenPolicyResourcesToolStripMenuItem = New System.Windows.Forms.ToolStripMenuItem()
         Me.SavePoliciesToolStripMenuItem = New System.Windows.Forms.ToolStripMenuItem()
@@ -87,10 +88,6 @@
         Me.InfoStrip = New System.Windows.Forms.StatusStrip()
         Me.ComputerSourceLabel = New System.Windows.Forms.ToolStripStatusLabel()
         Me.UserSourceLabel = New System.Windows.Forms.ToolStripStatusLabel()
-<<<<<<< HEAD
-=======
-        Me.SetADMLLanguageToolStripMenuItem = New System.Windows.Forms.ToolStripMenuItem()
->>>>>>> a1c9d852
         ChSettingEnabled = CType(New System.Windows.Forms.ColumnHeader(), System.Windows.Forms.ColumnHeader)
         ChSettingCommented = CType(New System.Windows.Forms.ColumnHeader(), System.Windows.Forms.ColumnHeader)
         ToolStripSeparator1 = New System.Windows.Forms.ToolStripSeparator()
@@ -193,6 +190,12 @@
         Me.OpenADMXFileToolStripMenuItem.Name = "OpenADMXFileToolStripMenuItem"
         Me.OpenADMXFileToolStripMenuItem.Size = New System.Drawing.Size(237, 22)
         Me.OpenADMXFileToolStripMenuItem.Text = "Open ADMX File"
+        '
+        'SetADMLLanguageToolStripMenuItem
+        '
+        Me.SetADMLLanguageToolStripMenuItem.Name = "SetADMLLanguageToolStripMenuItem"
+        Me.SetADMLLanguageToolStripMenuItem.Size = New System.Drawing.Size(237, 22)
+        Me.SetADMLLanguageToolStripMenuItem.Text = "Set ADML Language"
         '
         'CloseADMXWorkspaceToolStripMenuItem
         '
@@ -636,15 +639,6 @@
         Me.UserSourceLabel.Size = New System.Drawing.Size(54, 17)
         Me.UserSourceLabel.Text = "User info"
         '
-<<<<<<< HEAD
-=======
-        'SetADMLLanguageToolStripMenuItem
-        '
-        Me.SetADMLLanguageToolStripMenuItem.Name = "SetADMLLanguageToolStripMenuItem"
-        Me.SetADMLLanguageToolStripMenuItem.Size = New System.Drawing.Size(237, 22)
-        Me.SetADMLLanguageToolStripMenuItem.Text = "Set ADML Language"
-        '
->>>>>>> a1c9d852
         'Main
         '
         Me.AutoScaleDimensions = New System.Drawing.SizeF(6.0!, 13.0!)
